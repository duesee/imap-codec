--- conflicted
+++ resolved
@@ -232,10 +232,8 @@
     /// ```
     Uid,
 
-<<<<<<< HEAD
     /// The ModSeq of CONDSTORE
     ModSeq,
-=======
     #[cfg(feature = "ext_binary")]
     Binary {
         section: Vec<NonZeroU32>,
@@ -245,7 +243,6 @@
 
     #[cfg(feature = "ext_binary")]
     BinarySize { section: Vec<NonZeroU32> },
->>>>>>> eb4d6d18
 }
 
 /// Message data item.
@@ -374,10 +371,8 @@
     /// ```
     Uid(NonZeroU32),
 
-<<<<<<< HEAD
     /// The ModSeq value described in CONDSTORE
     ModSeq(NonZeroU64),
-=======
     #[cfg(feature = "ext_binary")]
     Binary {
         section: Vec<NonZeroU32>,
@@ -386,7 +381,6 @@
 
     #[cfg(feature = "ext_binary")]
     BinarySize { section: Vec<NonZeroU32>, size: u32 },
->>>>>>> eb4d6d18
 }
 
 /// A part specifier is either a part number or one of the following:

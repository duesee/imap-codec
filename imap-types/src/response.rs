//! # 7. Server Responses

#[cfg(feature = "ext_condstore_qresync")]
use std::num::NonZeroU64;
use std::{
    borrow::Cow,
    fmt::{Debug, Display, Formatter},
    num::{NonZeroU32, TryFromIntError},
};

#[cfg(feature = "arbitrary")]
use arbitrary::Arbitrary;
use base64::{Engine, engine::general_purpose::STANDARD as _base64};
use bounded_static_derive::ToStatic;
#[cfg(feature = "serde")]
use serde::{Deserialize, Serialize};

#[cfg(feature = "ext_id")]
use crate::core::{IString, NString};
#[cfg(feature = "ext_metadata")]
use crate::extensions::metadata::{MetadataCode, MetadataResponse};
<<<<<<< HEAD
#[cfg(feature = "ext_namespace")]
use crate::extensions::namespace::Namespaces;
=======
#[cfg(feature = "ext_utf8")]
use crate::extensions::utf8::Utf8Kind;
>>>>>>> 6b76cfe1
#[cfg(feature = "ext_condstore_qresync")]
use crate::sequence::SequenceSet;
use crate::{
    auth::AuthMechanism,
    core::{AString, Atom, Charset, QuotedChar, Tag, Text, Vec1, impl_try_from},
    error::ValidationError,
    extensions::{
        compress::CompressionAlgorithm,
        enable::CapabilityEnable,
        quota::{QuotaGet, Resource},
        sort::SortAlgorithm,
        thread::{Thread, ThreadingAlgorithm},
        uidplus::UidSet,
    },
    fetch::MessageDataItem,
    flag::{Flag, FlagNameAttribute, FlagPerm},
    mailbox::Mailbox,
    response::error::{ContinueError, FetchError},
    status::StatusDataItem,
};

/// Greeting.
///
/// Note: Don't use `code: None` *and* a `text` that starts with "[" as this would be ambiguous in IMAP.
/// We could fix this but the fix would make this type unconformable to use.
#[cfg_attr(feature = "serde", derive(Serialize, Deserialize))]
#[derive(Debug, Clone, PartialEq, Eq, Hash, ToStatic)]
pub struct Greeting<'a> {
    pub kind: GreetingKind,
    pub code: Option<Code<'a>>,
    pub text: Text<'a>,
}

impl<'a> Greeting<'a> {
    pub fn new(
        kind: GreetingKind,
        code: Option<Code<'a>>,
        text: &'a str,
    ) -> Result<Self, ValidationError> {
        Ok(Greeting {
            kind,
            code,
            text: text.try_into()?,
        })
    }

    pub fn ok(code: Option<Code<'a>>, text: &'a str) -> Result<Self, ValidationError> {
        Ok(Greeting {
            kind: GreetingKind::Ok,
            code,
            text: text.try_into()?,
        })
    }

    pub fn preauth(code: Option<Code<'a>>, text: &'a str) -> Result<Self, ValidationError> {
        Ok(Greeting {
            kind: GreetingKind::PreAuth,
            code,
            text: text.try_into()?,
        })
    }

    pub fn bye(code: Option<Code<'a>>, text: &'a str) -> Result<Self, ValidationError> {
        Ok(Greeting {
            kind: GreetingKind::Bye,
            code,
            text: text.try_into()?,
        })
    }
}

#[cfg_attr(feature = "arbitrary", derive(Arbitrary))]
#[cfg_attr(feature = "serde", derive(Serialize, Deserialize))]
#[derive(Debug, Clone, Copy, PartialEq, Eq, Hash, ToStatic)]
/// IMAP4rev1 defines three possible greetings at connection startup.
pub enum GreetingKind {
    /// The connection is not yet authenticated.
    ///
    /// (Advice: A LOGIN command is needed.)
    Ok,
    /// The connection has already been authenticated by external means.
    ///
    /// (Advice: No LOGIN command is needed.)
    PreAuth,
    /// The server is not willing to accept a connection from this client.
    ///
    /// (Advice: The server closes the connection immediately.)
    Bye,
}

/// Response.
#[cfg_attr(feature = "arbitrary", derive(Arbitrary))]
#[cfg_attr(feature = "serde", derive(Serialize, Deserialize))]
#[derive(Debug, Clone, PartialEq, Eq, Hash, ToStatic)]
pub enum Response<'a> {
    /// Command continuation request responses use the token "+" instead of a
    /// tag.  These responses are sent by the server to indicate acceptance
    /// of an incomplete client command and readiness for the remainder of
    /// the command.
    CommandContinuationRequest(CommandContinuationRequest<'a>),
    /// All server data is untagged. An untagged response is indicated by the
    /// token "*" instead of a tag. Untagged status responses indicate server
    /// greeting, or server status that does not indicate the completion of a
    /// command (for example, an impending system shutdown alert).
    Data(Data<'a>),
    /// Status responses can be tagged or untagged.  Tagged status responses
    /// indicate the completion result (OK, NO, or BAD status) of a client
    /// command, and have a tag matching the command.
    Status(Status<'a>),
}

/// Status response.
#[cfg_attr(feature = "serde", derive(Serialize, Deserialize))]
#[derive(Debug, Clone, PartialEq, Eq, Hash, ToStatic)]
pub enum Status<'a> {
    Untagged(StatusBody<'a>),
    Tagged(Tagged<'a>),
    Bye(Bye<'a>),
}

/// Status body.
///
/// Note: Don't use `code: None` *and* a `text` that starts with "[" as this would be ambiguous in IMAP.
/// We could fix this but the fix would make this type unconformable to use.
#[cfg_attr(feature = "serde", derive(Serialize, Deserialize))]
#[derive(Debug, Clone, PartialEq, Eq, Hash, ToStatic)]
pub struct StatusBody<'a> {
    /// Status kind.
    pub kind: StatusKind,
    /// Response code (optional).
    pub code: Option<Code<'a>>,
    /// Human-readable text that MAY be displayed to the user.
    ///
    /// Note: Must be at least 1 character.
    pub text: Text<'a>,
}

/// Status kind.
#[cfg_attr(feature = "arbitrary", derive(Arbitrary))]
#[cfg_attr(feature = "serde", derive(Serialize, Deserialize))]
#[derive(Debug, Clone, Copy, PartialEq, Eq, Hash, ToStatic)]
pub enum StatusKind {
    /// Indicates an information from the server.
    ///
    /// * In [`Status::Tagged`], it indicates successful completion of the associated command.
    /// * In [`Status::Untagged`], it indicates an information-only message.
    Ok,
    /// Indicates an operational error from the server.
    ///
    /// * In [`Status::Tagged`], it indicates unsuccessful completion of the associated command.
    /// * In [`Status::Untagged`], it indicates a warning.
    No,
    /// Indicates a protocol-level error from the server.
    ///
    /// * In [`Status::Tagged`], it reports a protocol-level error in the client's command.
    /// * In [`Status::Untagged`], it indicates a protocol-level error for which the associated command can not be determined.
    Bad,
}

#[cfg_attr(feature = "serde", derive(Serialize, Deserialize))]
#[derive(Debug, Clone, PartialEq, Eq, Hash, ToStatic)]
pub struct Tagged<'a> {
    pub tag: Tag<'a>,
    pub body: StatusBody<'a>,
}

/// Indicates that the server is about to close the connection.
///
/// The BYE response is sent under one of four conditions:
///
///    1) as part of a normal logout sequence.  The server will close
///       the connection after sending the tagged OK response to the
///       LOGOUT command.
///
///    2) as a panic shutdown announcement.  The server closes the
///       connection immediately.
///
///    3) as an announcement of an inactivity autologout.  The server
///       closes the connection immediately.
///
///    4) as one of three possible greetings at connection startup,
///       indicating that the server is not willing to accept a
///       connection from this client.  The server closes the
///       connection immediately.
///
/// The difference between a BYE that occurs as part of a normal
/// LOGOUT sequence (the first case) and a BYE that occurs because of
/// a failure (the other three cases) is that the connection closes
/// immediately in the failure case.  In all cases the client SHOULD
/// continue to read response data from the server until the
/// connection is closed; this will ensure that any pending untagged
/// or completion responses are read and processed.
#[cfg_attr(feature = "serde", derive(Serialize, Deserialize))]
#[derive(Debug, Clone, PartialEq, Eq, Hash, ToStatic)]
pub struct Bye<'a> {
    pub code: Option<Code<'a>>,
    pub text: Text<'a>,
}

impl<'a> Status<'a> {
    pub fn new<T>(
        tag: Option<Tag<'a>>,
        kind: StatusKind,
        code: Option<Code<'a>>,
        text: T,
    ) -> Result<Self, T::Error>
    where
        T: TryInto<Text<'a>>,
    {
        let body = StatusBody {
            kind,
            code,
            text: text.try_into()?,
        };

        match tag {
            Some(tag) => Ok(Self::Tagged(Tagged { tag, body })),
            None => Ok(Self::Untagged(body)),
        }
    }

    // FIXME(API)
    pub fn ok<T>(tag: Option<Tag<'a>>, code: Option<Code<'a>>, text: T) -> Result<Self, T::Error>
    where
        T: TryInto<Text<'a>>,
    {
        Self::new(tag, StatusKind::Ok, code, text)
    }

    // FIXME(API)
    pub fn no<T>(tag: Option<Tag<'a>>, code: Option<Code<'a>>, text: T) -> Result<Self, T::Error>
    where
        T: TryInto<Text<'a>>,
    {
        Self::new(tag, StatusKind::No, code, text)
    }

    // FIXME(API)
    pub fn bad<T>(tag: Option<Tag<'a>>, code: Option<Code<'a>>, text: T) -> Result<Self, T::Error>
    where
        T: TryInto<Text<'a>>,
    {
        Self::new(tag, StatusKind::Bad, code, text)
    }

    pub fn bye<T>(code: Option<Code<'a>>, text: T) -> Result<Self, T::Error>
    where
        T: TryInto<Text<'a>>,
    {
        Ok(Self::Bye(Bye {
            code,
            text: text.try_into()?,
        }))
    }

    // ---------------------------------------------------------------------------------------------

    pub fn tag(&self) -> Option<&Tag<'_>> {
        match self {
            Self::Tagged(Tagged { tag, .. }) => Some(tag),
            _ => None,
        }
    }

    pub fn code(&self) -> Option<&Code<'_>> {
        match self {
            Self::Untagged(StatusBody { code, .. })
            | Self::Tagged(Tagged {
                body: StatusBody { code, .. },
                ..
            })
            | Self::Bye(Bye { code, .. }) => code.as_ref(),
        }
    }

    pub fn text(&self) -> &Text<'_> {
        match self {
            Self::Untagged(StatusBody { text, .. })
            | Self::Tagged(Tagged {
                body: StatusBody { text, .. },
                ..
            })
            | Self::Bye(Bye { text, .. }) => text,
        }
    }
}

/// ## 7.2 - 7.4 Server and Mailbox Status; Mailbox Size; Message Status
#[cfg_attr(feature = "arbitrary", derive(Arbitrary))]
#[cfg_attr(feature = "serde", derive(Serialize, Deserialize))]
#[derive(Debug, Clone, PartialEq, Eq, Hash, ToStatic)]
pub enum Data<'a> {
    // ## 7.2. Server Responses - Server and Mailbox Status
    //
    // These responses are always untagged.  This is how server and mailbox
    // status data are transmitted from the server to the client.  Many of
    // these responses typically result from a command with the same name.
    /// ### 7.2.1. CAPABILITY Response
    ///
    /// * Contents: capability listing
    ///
    /// The CAPABILITY response occurs as a result of a CAPABILITY
    /// command.  The capability listing contains a space-separated
    /// listing of capability names that the server supports.  The
    /// capability listing MUST include the atom "IMAP4rev1".
    ///
    /// In addition, client and server implementations MUST implement the
    /// STARTTLS, LOGINDISABLED, and AUTH=PLAIN (described in [IMAP-TLS])
    /// capabilities.  See the Security Considerations section for
    /// important information.
    ///
    /// A capability name which begins with "AUTH=" indicates that the
    /// server supports that particular authentication mechanism.
    ///
    /// The LOGINDISABLED capability indicates that the LOGIN command is
    /// disabled, and that the server will respond with a tagged NO
    /// response to any attempt to use the LOGIN command even if the user
    /// name and password are valid.  An IMAP client MUST NOT issue the
    /// LOGIN command if the server advertises the LOGINDISABLED
    /// capability.
    ///
    /// Other capability names indicate that the server supports an
    /// extension, revision, or amendment to the IMAP4rev1 protocol.
    /// Server responses MUST conform to this document until the client
    /// issues a command that uses the associated capability.
    ///
    /// Capability names MUST either begin with "X" or be standard or
    /// standards-track IMAP4rev1 extensions, revisions, or amendments
    /// registered with IANA.  A server MUST NOT offer unregistered or
    /// non-standard capability names, unless such names are prefixed with
    /// an "X".
    ///
    /// Client implementations SHOULD NOT require any capability name
    /// other than "IMAP4rev1", and MUST ignore any unknown capability
    /// names.
    ///
    /// A server MAY send capabilities automatically, by using the
    /// CAPABILITY response code in the initial PREAUTH or OK responses,
    /// and by sending an updated CAPABILITY response code in the tagged
    /// OK response as part of a successful authentication.  It is
    /// unnecessary for a client to send a separate CAPABILITY command if
    /// it recognizes these automatic capabilities.
    Capability(Vec1<Capability<'a>>),

    /// ### 7.2.2. LIST Response
    ///
    /// The LIST response occurs as a result of a LIST command.  It
    /// returns a single name that matches the LIST specification.  There
    /// can be multiple LIST responses for a single LIST command.
    ///
    /// The hierarchy delimiter is a character used to delimit levels of
    /// hierarchy in a mailbox name.  A client can use it to create child
    /// mailboxes, and to search higher or lower levels of naming
    /// hierarchy.  All children of a top-level hierarchy node MUST use
    /// the same separator character.  A NIL hierarchy delimiter means
    /// that no hierarchy exists; the name is a "flat" name.
    ///
    /// The name represents an unambiguous left-to-right hierarchy, and
    /// MUST be valid for use as a reference in LIST and LSUB commands.
    /// Unless \Noselect is indicated, the name MUST also be valid as an
    /// argument for commands, such as SELECT, that accept mailbox names.
    List {
        /// Name attributes
        items: Vec<FlagNameAttribute<'a>>,
        /// Hierarchy delimiter
        delimiter: Option<QuotedChar>,
        /// Name
        mailbox: Mailbox<'a>,
    },

    /// ### 7.2.3. LSUB Response
    ///
    /// The LSUB response occurs as a result of an LSUB command.  It
    /// returns a single name that matches the LSUB specification.  There
    /// can be multiple LSUB responses for a single LSUB command.  The
    /// data is identical in format to the LIST response.
    Lsub {
        /// Name attributes
        items: Vec<FlagNameAttribute<'a>>,
        /// Hierarchy delimiter
        delimiter: Option<QuotedChar>,
        /// Name
        mailbox: Mailbox<'a>,
    },

    /// ### 7.2.4 STATUS Response
    ///
    /// The STATUS response occurs as a result of an STATUS command.  It
    /// returns the mailbox name that matches the STATUS specification and
    /// the requested mailbox status information.
    Status {
        /// Name
        mailbox: Mailbox<'a>,
        /// Status parenthesized list
        items: Cow<'a, [StatusDataItem]>,
    },

    /// ### 7.2.5. SEARCH Response
    ///
    /// * Contents: zero or more numbers
    ///
    /// The SEARCH response occurs as a result of a SEARCH or UID SEARCH
    /// command.  The number(s) refer to those messages that match the
    /// search criteria.  For SEARCH, these are message sequence numbers;
    /// for UID SEARCH, these are unique identifiers.  Each number is
    /// delimited by a space.
    Search(
        Vec<NonZeroU32>,
        /// MODSEQ
        #[cfg(feature = "ext_condstore_qresync")]
        #[cfg_attr(docsrs, doc(cfg("ext_condstore_qresync")))]
        Option<NonZeroU64>,
    ),

    Sort(
        Vec<NonZeroU32>,
        #[cfg(feature = "ext_condstore_qresync")]
        #[cfg_attr(docsrs, doc(cfg("ext_condstore_qresync")))]
        Option<NonZeroU64>,
    ),

    Thread(Vec<Thread>),

    /// ### 7.2.6.  FLAGS Response
    ///
    /// * Contents: flag parenthesized list
    ///
    /// The FLAGS response occurs as a result of a SELECT or EXAMINE
    /// command.  The flag parenthesized list identifies the flags (at a
    /// minimum, the system-defined flags) that are applicable for this
    /// mailbox.  Flags other than the system flags can also exist,
    /// depending on server implementation.
    ///
    /// The update from the FLAGS response MUST be recorded by the client.
    Flags(Vec<Flag<'a>>),

    // ## 7.3. Server Responses - Mailbox Size
    //
    // These responses are always untagged.  This is how changes in the size
    // of the mailbox are transmitted from the server to the client.
    // Immediately following the "*" token is a number that represents a
    // message count.
    /// ### 7.3.1. EXISTS Response
    ///
    /// The EXISTS response reports the number of messages in the mailbox.
    /// This response occurs as a result of a SELECT or EXAMINE command,
    /// and if the size of the mailbox changes (e.g., new messages).
    ///
    /// The update from the EXISTS response MUST be recorded by the client.
    Exists(u32),

    /// ### 7.3.2. RECENT Response
    ///
    /// The RECENT response reports the number of messages with the
    /// \Recent flag set.  This response occurs as a result of a SELECT or
    /// EXAMINE command, and if the size of the mailbox changes (e.g., new
    /// messages).
    ///
    ///   Note: It is not guaranteed that the message sequence
    ///   numbers of recent messages will be a contiguous range of
    ///   the highest n messages in the mailbox (where n is the
    ///   value reported by the RECENT response).  Examples of
    ///   situations in which this is not the case are: multiple
    ///   clients having the same mailbox open (the first session
    ///   to be notified will see it as recent, others will
    ///   probably see it as non-recent), and when the mailbox is
    ///   re-ordered by a non-IMAP agent.
    ///
    ///   The only reliable way to identify recent messages is to
    ///   look at message flags to see which have the \Recent flag
    ///   set, or to do a SEARCH RECENT.
    ///
    /// The update from the RECENT response MUST be recorded by the client.
    Recent(u32),

    // ## 7.4. Server Responses - Message Status
    //
    // These responses are always untagged.  This is how message data are
    // transmitted from the server to the client, often as a result of a
    // command with the same name.  Immediately following the "*" token is a
    // number that represents a message sequence number.
    /// ### 7.4.1. EXPUNGE Response
    ///
    /// The EXPUNGE response reports that the specified message sequence
    /// number has been permanently removed from the mailbox.  The message
    /// sequence number for each successive message in the mailbox is
    /// immediately decremented by 1, and this decrement is reflected in
    /// message sequence numbers in subsequent responses (including other
    /// untagged EXPUNGE responses).
    ///
    /// The EXPUNGE response also decrements the number of messages in the
    /// mailbox; it is not necessary to send an EXISTS response with the
    /// new value.
    ///
    /// As a result of the immediate decrement rule, message sequence
    /// numbers that appear in a set of successive EXPUNGE responses
    /// depend upon whether the messages are removed starting from lower
    /// numbers to higher numbers, or from higher numbers to lower
    /// numbers.  For example, if the last 5 messages in a 9-message
    /// mailbox are expunged, a "lower to higher" server will send five
    /// untagged EXPUNGE responses for message sequence number 5, whereas
    /// a "higher to lower server" will send successive untagged EXPUNGE
    /// responses for message sequence numbers 9, 8, 7, 6, and 5.
    ///
    /// An EXPUNGE response MUST NOT be sent when no command is in
    /// progress, nor while responding to a FETCH, STORE, or SEARCH
    /// command.  This rule is necessary to prevent a loss of
    /// synchronization of message sequence numbers between client and
    /// server.  A command is not "in progress" until the complete command
    /// has been received; in particular, a command is not "in progress"
    /// during the negotiation of command continuation.
    ///
    ///   Note: UID FETCH, UID STORE, and UID SEARCH are different
    ///   commands from FETCH, STORE, and SEARCH.  An EXPUNGE
    ///   response MAY be sent during a UID command.
    ///
    /// The update from the EXPUNGE response MUST be recorded by the client.
    Expunge(NonZeroU32),

    /// ### 7.4.2. FETCH Response
    ///
    /// The FETCH response returns data about a message to the client.
    /// The data are pairs of data item names and their values in
    /// parentheses.  This response occurs as the result of a FETCH or
    /// STORE command, as well as by unilateral server decision (e.g.,
    /// flag updates).
    Fetch {
        /// Sequence number.
        seq: NonZeroU32,
        /// Message data items.
        items: Vec1<MessageDataItem<'a>>,
    },

    Enabled {
        capabilities: Vec<CapabilityEnable<'a>>,
    },

    Quota {
        /// Quota root.
        root: AString<'a>,
        /// List of quotas.
        quotas: Vec1<QuotaGet<'a>>,
    },

    QuotaRoot {
        /// Mailbox name.
        mailbox: Mailbox<'a>,
        /// List of quota roots.
        roots: Vec<AString<'a>>,
    },

    #[cfg(feature = "ext_id")]
    /// ID Response
    Id {
        /// Parameters
        parameters: Option<Vec<(IString<'a>, NString<'a>)>>,
    },

    #[cfg(feature = "ext_metadata")]
    /// Metadata response
    Metadata {
        mailbox: Mailbox<'a>,
        items: MetadataResponse<'a>,
    },

    #[cfg(feature = "ext_condstore_qresync")]
    #[cfg_attr(docsrs, doc(cfg("ext_condstore_qresync")))]
    Vanished {
        earlier: bool,
        known_uids: SequenceSet,
    },

    #[cfg(feature = "ext_namespace")]
    Namespace {
        personal: Namespaces<'a>,
        other: Namespaces<'a>,
        shared: Namespaces<'a>,
    },
}

impl<'a> Data<'a> {
    pub fn capability<C>(caps: C) -> Result<Self, C::Error>
    where
        C: TryInto<Vec1<Capability<'a>>>,
    {
        Ok(Self::Capability(caps.try_into()?))
    }

    // TODO
    // pub fn list() -> Self {
    //     unimplemented!()
    // }

    // TODO
    // pub fn lsub() -> Self {
    //     unimplemented!()
    // }

    // TODO
    // pub fn status() -> Self {
    //     unimplemented!()
    // }

    // TODO
    // pub fn search() -> Self {
    //     unimplemented!()
    // }

    // TODO
    // pub fn flags() -> Self {
    //     unimplemented!()
    // }

    pub fn expunge(seq: u32) -> Result<Self, TryFromIntError> {
        Ok(Self::Expunge(NonZeroU32::try_from(seq)?))
    }

    pub fn fetch<S, I>(seq: S, items: I) -> Result<Self, FetchError<S::Error, I::Error>>
    where
        S: TryInto<NonZeroU32>,
        I: TryInto<Vec1<MessageDataItem<'a>>>,
    {
        let seq = seq.try_into().map_err(FetchError::SeqOrUid)?;
        let items = items.try_into().map_err(FetchError::InvalidItems)?;

        Ok(Self::Fetch { seq, items })
    }
}

/// ## 7.5. Server Responses - Command Continuation Request
///
/// The command continuation request response is indicated by a "+" token
/// instead of a tag.  This form of response indicates that the server is
/// ready to accept the continuation of a command from the client.  The
/// remainder of this response is a line of text.
///
/// This response is used in the AUTHENTICATE command to transmit server
/// data to the client, and request additional client data.  This
/// response is also used if an argument to any command is a literal.
///
/// The client is not permitted to send the octets of the literal unless
/// the server indicates that it is expected.  This permits the server to
/// process commands and reject errors on a line-by-line basis.  The
/// remainder of the command, including the CRLF that terminates a
/// command, follows the octets of the literal.  If there are any
/// additional command arguments, the literal octets are followed by a
/// space and those arguments.
#[cfg_attr(feature = "arbitrary", derive(Arbitrary))]
#[cfg_attr(feature = "serde", derive(Serialize, Deserialize))]
#[derive(Debug, Clone, PartialEq, Eq, Hash, ToStatic)]
#[doc(alias = "Continue")]
#[doc(alias = "Continuation")]
#[doc(alias = "ContinuationRequest")]
pub enum CommandContinuationRequest<'a> {
    Basic(CommandContinuationRequestBasic<'a>),
    Base64(Cow<'a, [u8]>),
}

impl<'a> CommandContinuationRequest<'a> {
    pub fn basic<T>(code: Option<Code<'a>>, text: T) -> Result<Self, ContinueError<T::Error>>
    where
        T: TryInto<Text<'a>>,
    {
        Ok(Self::Basic(CommandContinuationRequestBasic::new(
            code, text,
        )?))
    }

    pub fn base64<'data: 'a, D>(data: D) -> Self
    where
        D: Into<Cow<'data, [u8]>>,
    {
        Self::Base64(data.into())
    }
}

#[cfg_attr(feature = "serde", derive(Serialize, Deserialize))]
#[cfg_attr(
    feature = "serde",
    serde(try_from = "CommandContinuationRequestBasicShadow")
)]
#[derive(Debug, Clone, PartialEq, Eq, Hash, ToStatic)]
pub struct CommandContinuationRequestBasic<'a> {
    code: Option<Code<'a>>,
    text: Text<'a>,
}

/// Use shadow type to support validated deserialization
/// until `serde` provides built-in support for this case.
#[cfg(feature = "serde")]
#[derive(Deserialize, Debug)]
struct CommandContinuationRequestBasicShadow<'a> {
    code: Option<Code<'a>>,
    text: Text<'a>,
}

#[cfg(feature = "serde")]
impl<'a> TryFrom<CommandContinuationRequestBasicShadow<'a>>
    for CommandContinuationRequestBasic<'a>
{
    type Error = ContinueError<std::convert::Infallible>;

    fn try_from(value: CommandContinuationRequestBasicShadow<'a>) -> Result<Self, Self::Error> {
        Self::new(value.code, value.text)
    }
}

impl<'a> CommandContinuationRequestBasic<'a> {
    /// Create a basic continuation request.
    ///
    /// Note: To avoid ambiguities in the IMAP standard, this constructor ensures that:
    /// * if `code` is `None`, `text` must not start with `[`.
    /// * if `code` is `None`, `text` must *not* be valid according to base64.
    ///
    /// Otherwise, we could send a `Continue::Basic` that is interpreted as `Continue::Base64`.
    pub fn new<T>(code: Option<Code<'a>>, text: T) -> Result<Self, ContinueError<T::Error>>
    where
        T: TryInto<Text<'a>>,
    {
        let text = text.try_into().map_err(ContinueError::Text)?;

        // Ambiguity #1
        if code.is_none() && text.as_ref().starts_with('[') {
            return Err(ContinueError::Ambiguity);
        }

        // Ambiguity #2
        if code.is_none() && _base64.decode(text.inner()).is_ok() {
            return Err(ContinueError::Ambiguity);
        }

        Ok(Self { code, text })
    }

    pub fn code(&self) -> Option<&Code<'a>> {
        self.code.as_ref()
    }

    pub fn text(&self) -> &Text<'a> {
        &self.text
    }
}

/// A response code consists of data inside square brackets in the form of an atom,
/// possibly followed by a space and arguments.  The response code
/// contains additional information or status codes for client software
/// beyond the OK/NO/BAD condition, and are defined when there is a
/// specific action that a client can take based upon the additional
/// information.
///
/// The currently defined response codes are:
#[cfg_attr(feature = "arbitrary", derive(Arbitrary))]
#[cfg_attr(feature = "serde", derive(Serialize, Deserialize))]
#[derive(Debug, Clone, PartialEq, Eq, Hash, ToStatic)]
pub enum Code<'a> {
    /// `ALERT`
    ///
    /// The human-readable text contains a special alert that MUST be
    /// presented to the user in a fashion that calls the user's
    /// attention to the message.
    Alert,

    /// `BADCHARSET`
    ///
    /// Optionally followed by a parenthesized list of charsets.  A
    /// SEARCH failed because the given charset is not supported by
    /// this implementation.  If the optional list of charsets is
    /// given, this lists the charsets that are supported by this
    /// implementation.
    BadCharset {
        allowed: Vec<Charset<'a>>,
    },

    /// `CAPABILITY`
    ///
    /// Followed by a list of capabilities.  This can appear in the
    /// initial OK or PREAUTH response to transmit an initial
    /// capabilities list.  This makes it unnecessary for a client to
    /// send a separate CAPABILITY command if it recognizes this
    /// response.
    Capability(Vec1<Capability<'a>>), // FIXME(misuse): List must contain IMAP4REV1

    /// `PARSE`
    ///
    /// The human-readable text represents an error in parsing the
    /// [RFC-2822] header or [MIME-IMB] headers of a message in the
    /// mailbox.
    Parse,

    /// `PERMANENTFLAGS`
    ///
    /// Followed by a parenthesized list of flags, indicates which of
    /// the known flags the client can change permanently.  Any flags
    /// that are in the FLAGS untagged response, but not the
    /// PERMANENTFLAGS list, can not be set permanently.  If the client
    /// attempts to STORE a flag that is not in the PERMANENTFLAGS
    /// list, the server will either ignore the change or store the
    /// state change for the remainder of the current session only.
    /// The PERMANENTFLAGS list can also include the special flag \*,
    /// which indicates that it is possible to create new keywords by
    /// attempting to store those flags in the mailbox.
    PermanentFlags(Vec<FlagPerm<'a>>),

    /// `READ-ONLY`
    ///
    /// The mailbox is selected read-only, or its access while selected
    /// has changed from read-write to read-only.
    ReadOnly,

    /// `READ-WRITE`
    ///
    /// The mailbox is selected read-write, or its access while
    /// selected has changed from read-only to read-write.
    ReadWrite,

    /// `TRYCREATE`
    ///
    /// An APPEND or COPY attempt is failing because the target mailbox
    /// does not exist (as opposed to some other reason).  This is a
    /// hint to the client that the operation can succeed if the
    /// mailbox is first created by the CREATE command.
    TryCreate,

    /// `UIDNEXT`
    ///
    /// Followed by a decimal number, indicates the next unique
    /// identifier value.  Refer to section 2.3.1.1 for more
    /// information.
    UidNext(NonZeroU32),

    /// `UIDVALIDITY`
    ///
    /// Followed by a decimal number, indicates the unique identifier
    /// validity value.  Refer to section 2.3.1.1 for more information.
    UidValidity(NonZeroU32),

    /// `UNSEEN`
    ///
    /// Followed by a decimal number, indicates the number of the first
    /// message without the \Seen flag set.
    Unseen(NonZeroU32),

    /// IMAP4 Login Referrals (RFC 2221)
    // TODO(misuse): the imap url is more complicated than that...
    #[cfg(any(feature = "ext_mailbox_referrals", feature = "ext_login_referrals"))]
    #[cfg_attr(
        docsrs,
        doc(cfg(any(feature = "ext_mailbox_referrals", feature = "ext_login_referrals")))
    )]
    Referral(Cow<'a, str>),

    CompressionActive,

    /// SHOULD be returned in the tagged NO response to an APPEND/COPY/MOVE when the addition of the
    /// message(s) puts the target mailbox over any one of its quota limits.
    OverQuota,

    /// Server got a non-synchronizing literal larger than 4096 bytes.
    TooBig,

    #[cfg(feature = "ext_metadata")]
    /// Metadata
    Metadata(MetadataCode),

    /// Server does not know how to decode the section's CTE.
    UnknownCte,

    /// Message has been appended to destination mailbox with that UID
    AppendUid {
        /// UIDVALIDITY of destination mailbox
        uid_validity: NonZeroU32,
        /// UID assigned to appended message in destination mailbox
        uid: NonZeroU32,
    },

    /// Message(s) have been copied to destination mailbox with stated UID(s)
    CopyUid {
        /// UIDVALIDITY of destination mailbox
        uid_validity: NonZeroU32,
        /// UIDs copied to destination mailbox
        source: UidSet,
        /// UIDs assigned in destination mailbox
        destination: UidSet,
    },

    UidNotSticky,

    /// IMAP4 Extension for Conditional STORE Operation (RFC 4551)
    /// A server supporting the persistent storage of mod-sequences for the mailbox
    /// MUST send the OK untagged response including HIGHESTMODSEQ response
    /// code with every successful SELECT or EXAMINE command
    #[cfg(feature = "ext_condstore_qresync")]
    #[cfg_attr(docsrs, doc(cfg("ext_condstore_qresync")))]
    HighestModSeq(NonZeroU64),

    /// IMAP4 Extension for Conditional STORE Operation (RFC 4551)
    /// When the server finished performing the operation on all the
    /// messages in the message set, it checks for a non-empty list of
    /// messages that failed the UNCHANGESINCE test.  If this list is
    /// non-empty, the server MUST return in the tagged response a
    /// MODIFIED response code.  The MODIFIED response code includes the
    /// message set (for STORE) or set of UIDs (for UID STORE) of all
    /// messages that failed the UNCHANGESINCE test.
    #[cfg(feature = "ext_condstore_qresync")]
    #[cfg_attr(docsrs, doc(cfg("ext_condstore_qresync")))]
    Modified(SequenceSet),

    /// IMAP4 Extension for Conditional STORE Operation (RFC 4551)
    /// A server that doesn't support the persistent storage of mod-sequences
    /// for the mailbox MUST send the OK untagged response including NOMODSEQ
    /// response code with every successful SELECT or EXAMINE command.
    #[cfg(feature = "ext_condstore_qresync")]
    #[cfg_attr(docsrs, doc(cfg("ext_condstore_qresync")))]
    NoModSeq,

    /// A server implementing the extension defined in this document MUST return the CLOSED
    /// response code when the currently selected mailbox is closed implicitly using the
    /// SELECT/EXAMINE command on another mailbox.  The CLOSED response code serves as a boundary
    /// between responses for the previously opened mailbox (which was closed) and the newly
    /// selected mailbox; all responses before the CLOSED response code relate to the mailbox that
    /// was closed, and all subsequent responses relate to the newly opened mailbox.
    ///
    /// A server that advertises "QRESYNC" or "CONDSTORE" in the capability string must return the
    /// CLOSED response code in this case, whether or not a CONDSTORE enabling command was issued.
    ///
    /// There is no need to return the CLOSED response code on completion of the CLOSE or the
    /// UNSELECT \[UNSELECT\] command (or similar), whose purpose is to close the currently selected
    /// mailbox without opening a new one.
    #[cfg(feature = "ext_condstore_qresync")]
    #[cfg_attr(docsrs, doc(cfg("ext_condstore_qresync")))]
    Closed,

    /// Additional response codes defined by particular client or server
    /// implementations SHOULD be prefixed with an "X" until they are
    /// added to a revision of this protocol.  Client implementations
    /// SHOULD ignore response codes that they do not recognize.
    ///
    /// ---
    ///
    /// ```abnf
    /// atom [SP 1*<any TEXT-CHAR except "]">]`
    /// ```
    ///
    /// Note: We use this as a fallback for everything that was not recognized as
    ///       `Code`. This includes, e.g., variants with missing parameters, etc.
    Other(CodeOther<'a>),
}

impl<'a> Code<'a> {
    pub fn badcharset(allowed: Vec<Charset<'a>>) -> Self {
        Self::BadCharset { allowed }
    }

    pub fn capability<C>(caps: C) -> Result<Self, C::Error>
    where
        C: TryInto<Vec1<Capability<'a>>>,
    {
        Ok(Self::Capability(caps.try_into()?))
    }

    pub fn permanentflags(flags: Vec<FlagPerm<'a>>) -> Self {
        Self::PermanentFlags(flags)
    }

    pub fn uidnext(uidnext: u32) -> Result<Self, TryFromIntError> {
        Ok(Self::UidNext(NonZeroU32::try_from(uidnext)?))
    }

    pub fn uidvalidity(uidnext: u32) -> Result<Self, TryFromIntError> {
        Ok(Self::UidValidity(NonZeroU32::try_from(uidnext)?))
    }

    pub fn unseen(uidnext: u32) -> Result<Self, TryFromIntError> {
        Ok(Self::Unseen(NonZeroU32::try_from(uidnext)?))
    }
}

/// An (unknown) code.
///
/// It's guaranteed that this type can't represent any code from [`Code`].
#[cfg_attr(feature = "serde", derive(Serialize, Deserialize))]
#[derive(Clone, PartialEq, Eq, Hash, ToStatic)]
pub struct CodeOther<'a>(Cow<'a, [u8]>);

// We want a more readable `Debug` implementation.
impl Debug for CodeOther<'_> {
    fn fmt(&self, f: &mut Formatter) -> std::fmt::Result {
        struct BStr<'a>(&'a Cow<'a, [u8]>);

        impl Debug for BStr<'_> {
            fn fmt(&self, f: &mut Formatter<'_>) -> std::fmt::Result {
                write!(
                    f,
                    "b\"{}\"",
                    crate::utils::escape_byte_string(self.0.as_ref())
                )
            }
        }

        f.debug_tuple("CodeOther").field(&BStr(&self.0)).finish()
    }
}

impl<'a> CodeOther<'a> {
    /// Constructs an unsupported code without validation.
    ///
    /// # Warning: IMAP conformance
    ///
    /// The caller must ensure that `data` is valid. Failing to do so may create invalid/unparsable
    /// IMAP messages, or even produce unintended protocol flows. Do not call this constructor with
    /// untrusted data.
    pub fn unvalidated<D>(data: D) -> Self
    where
        D: Into<Cow<'a, [u8]>>,
    {
        Self(data.into())
    }

    pub fn inner(&self) -> &[u8] {
        self.0.as_ref()
    }
}

#[cfg_attr(feature = "serde", derive(Serialize, Deserialize))]
#[derive(Debug, Clone, PartialEq, Eq, Hash, ToStatic)]
#[non_exhaustive]
pub enum Capability<'a> {
    Imap4Rev1,
    Auth(AuthMechanism<'a>),
    LoginDisabled,
    #[cfg(feature = "starttls")]
    #[cfg_attr(docsrs, doc(cfg(feature = "starttls")))]
    StartTls,
    /// See RFC 2177.
    Idle,
    /// See RFC 2193.
    #[cfg(feature = "ext_mailbox_referrals")]
    #[cfg_attr(docsrs, doc(cfg(feature = "ext_mailbox_referrals")))]
    MailboxReferrals,
    /// See RFC 2221.
    #[cfg(feature = "ext_login_referrals")]
    #[cfg_attr(docsrs, doc(cfg(feature = "ext_login_referrals")))]
    LoginReferrals,
    SaslIr,
    /// See RFC 5161.
    Enable,
    Compress {
        algorithm: CompressionAlgorithm,
    },
    /// See RFC 2087 and RFC 9208
    Quota,
    /// See RFC 9208.
    QuotaRes(Resource<'a>),
    /// See RFC 9208.
    QuotaSet,
    /// See RFC 7888.
    LiteralPlus,
    LiteralMinus,
    /// See RFC 6851.
    Move,
    #[cfg(feature = "ext_id")]
    /// See RFC 2971.
    Id,
    /// See RFC 3691.
    Unselect,
    Sort(Option<SortAlgorithm<'a>>),
    Thread(ThreadingAlgorithm<'a>),
    #[cfg(feature = "ext_metadata")]
    /// Server supports (both) server annotations and mailbox annotations.
    Metadata,
    #[cfg(feature = "ext_metadata")]
    /// Server supports (only) server annotations.
    MetadataServer,
    /// IMAP4 Binary Content Extension
    Binary,
    /// UIDPLUS extension (RFC 4351)
    UidPlus,
    /// CONDSTORE extension (RFC 7162)
    #[cfg(feature = "ext_condstore_qresync")]
    CondStore,
    /// QRESYNC extension (RFC 7162)
    #[cfg(feature = "ext_condstore_qresync")]
    QResync,
<<<<<<< HEAD
    /// NAMESPACE extension (RFC 2342)
    #[cfg(feature = "ext_namespace")]
    Namespace,
=======
    #[cfg(feature = "ext_utf8")]
    Utf8(Utf8Kind),
>>>>>>> 6b76cfe1
    /// Other/Unknown
    Other(CapabilityOther<'a>),
}

impl Display for Capability<'_> {
    fn fmt(&self, f: &mut Formatter) -> std::fmt::Result {
        match self {
            Self::Imap4Rev1 => write!(f, "IMAP4REV1"),
            Self::Auth(mechanism) => write!(f, "AUTH={mechanism}"),
            Self::LoginDisabled => write!(f, "LOGINDISABLED"),
            #[cfg(feature = "starttls")]
            Self::StartTls => write!(f, "STARTTLS"),
            #[cfg(feature = "ext_mailbox_referrals")]
            Self::MailboxReferrals => write!(f, "MAILBOX-REFERRALS"),
            #[cfg(feature = "ext_login_referrals")]
            Self::LoginReferrals => write!(f, "LOGIN-REFERRALS"),
            Self::SaslIr => write!(f, "SASL-IR"),
            Self::Idle => write!(f, "IDLE"),
            Self::Enable => write!(f, "ENABLE"),
            Self::Compress { algorithm } => write!(f, "COMPRESS={algorithm}"),
            Self::Quota => write!(f, "QUOTA"),
            Self::QuotaRes(resource) => write!(f, "QUOTA=RES-{resource}"),
            Self::QuotaSet => write!(f, "QUOTASET"),
            Self::LiteralPlus => write!(f, "LITERAL+"),
            Self::LiteralMinus => write!(f, "LITERAL-"),
            Self::Move => write!(f, "MOVE"),
            #[cfg(feature = "ext_id")]
            Self::Id => write!(f, "ID"),
            Self::Unselect => write!(f, "UNSELECT"),
            Self::Sort(None) => write!(f, "SORT"),
            Self::Sort(Some(algorithm)) => write!(f, "SORT={algorithm}"),
            Self::Thread(algorithm) => write!(f, "THREAD={algorithm}"),
            #[cfg(feature = "ext_metadata")]
            Self::Metadata => write!(f, "METADATA"),
            #[cfg(feature = "ext_metadata")]
            Self::MetadataServer => write!(f, "METADATA-SERVER"),
            Self::Binary => write!(f, "BINARY"),
            Self::UidPlus => write!(f, "UIDPLUS"),
            #[cfg(feature = "ext_condstore_qresync")]
            Self::CondStore => write!(f, "CONDSTORE"),
            #[cfg(feature = "ext_condstore_qresync")]
            Self::QResync => write!(f, "QRESYNC"),
<<<<<<< HEAD
            #[cfg(feature = "ext_namespace")]
            Self::Namespace => write!(f, "NAMESPACE"),
=======
            #[cfg(feature = "ext_utf8")]
            Self::Utf8(kind) => write!(f, "UTF8={kind}"),
>>>>>>> 6b76cfe1
            Self::Other(other) => write!(f, "{}", other.0),
        }
    }
}

impl_try_from!(Atom<'a>, 'a, &'a [u8], Capability<'a>);
impl_try_from!(Atom<'a>, 'a, Vec<u8>, Capability<'a>);
impl_try_from!(Atom<'a>, 'a, &'a str, Capability<'a>);
impl_try_from!(Atom<'a>, 'a, String, Capability<'a>);

impl<'a> From<Atom<'a>> for Capability<'a> {
    fn from(atom: Atom<'a>) -> Self {
        fn split_once_cow<'a>(
            cow: Cow<'a, str>,
            pattern: &str,
        ) -> Option<(Cow<'a, str>, Cow<'a, str>)> {
            match cow {
                Cow::Borrowed(str) => {
                    if let Some((left, right)) = str.split_once(pattern) {
                        return Some((Cow::Borrowed(left), Cow::Borrowed(right)));
                    }

                    None
                }
                Cow::Owned(string) => {
                    // TODO(efficiency)
                    if let Some((left, right)) = string.split_once(pattern) {
                        return Some((Cow::Owned(left.to_owned()), Cow::Owned(right.to_owned())));
                    }

                    None
                }
            }
        }

        let cow = atom.into_inner();

        match cow.to_ascii_lowercase().as_ref() {
            "imap4rev1" => Self::Imap4Rev1,
            "logindisabled" => Self::LoginDisabled,
            #[cfg(feature = "starttls")]
            "starttls" => Self::StartTls,
            "idle" => Self::Idle,
            #[cfg(feature = "ext_mailbox_referrals")]
            "mailbox-referrals" => Self::MailboxReferrals,
            #[cfg(feature = "ext_login_referrals")]
            "login-referrals" => Self::LoginReferrals,
            "sasl-ir" => Self::SaslIr,
            "enable" => Self::Enable,
            "quota" => Self::Quota,
            "quotaset" => Self::QuotaSet,
            "literal+" => Self::LiteralPlus,
            "literal-" => Self::LiteralMinus,
            "move" => Self::Move,
            #[cfg(feature = "ext_id")]
            "id" => Self::Id,
            "sort" => Self::Sort(None),
            #[cfg(feature = "ext_metadata")]
            "metadata" => Self::Metadata,
            #[cfg(feature = "ext_metadata")]
            "metadata-server" => Self::MetadataServer,
            "binary" => Self::Binary,
            "unselect" => Self::Unselect,
            #[cfg(feature = "ext_condstore_qresync")]
            "condstore" => Self::Unselect,
            #[cfg(feature = "ext_condstore_qresync")]
            "qresync" => Self::Unselect,
            "uidplus" => Self::UidPlus,
            #[cfg(feature = "ext_utf8")]
            "utf8=accept" => Self::Utf8(Utf8Kind::Accept),
            #[cfg(feature = "ext_utf8")]
            "utf8=only" => Self::Utf8(Utf8Kind::Only),
            _ => {
                // TODO(efficiency)
                if let Some((left, right)) = split_once_cow(cow.clone(), "=") {
                    match left.as_ref().to_ascii_lowercase().as_ref() {
                        "auth" => {
                            if let Ok(mechanism) = AuthMechanism::try_from(right) {
                                return Self::Auth(mechanism);
                            }
                        }
                        "compress" => {
                            if let Ok(atom) = Atom::try_from(right) {
                                if let Ok(algorithm) = CompressionAlgorithm::try_from(atom) {
                                    return Self::Compress { algorithm };
                                }
                            }
                        }
                        "quota" => {
                            if let Some((_, right)) =
                                right.as_ref().to_ascii_lowercase().split_once("res-")
                            {
                                // TODO(efficiency)
                                if let Ok(resource) = Resource::try_from(right.to_owned()) {
                                    return Self::QuotaRes(resource);
                                }
                            }
                        }
                        "sort" => {
                            if let Ok(atom) = Atom::try_from(right) {
                                return Self::Sort(Some(SortAlgorithm::from(atom)));
                            }
                        }
                        "thread" => {
                            if let Ok(atom) = Atom::try_from(right) {
                                return Self::Thread(ThreadingAlgorithm::from(atom));
                            }
                        }
                        _ => {}
                    }
                }

                Self::Other(CapabilityOther(Atom(cow)))
            }
        }
    }
}

/// An (unknown) capability.
///
/// It's guaranteed that this type can't represent any capability from [`Capability`].
#[cfg_attr(feature = "serde", derive(Serialize, Deserialize))]
#[derive(Debug, Clone, PartialEq, Eq, Hash, ToStatic)]
pub struct CapabilityOther<'a>(Atom<'a>);

/// Error-related types.
pub mod error {
    use thiserror::Error;

    #[derive(Clone, Debug, Eq, Error, Hash, Ord, PartialEq, PartialOrd)]
    pub enum ContinueError<T> {
        #[error("invalid text")]
        Text(T),
        #[error("ambiguity detected")]
        Ambiguity,
    }

    #[derive(Clone, Debug, Eq, Error, Hash, Ord, PartialEq, PartialOrd)]
    pub enum FetchError<S, I> {
        #[error("Invalid sequence or UID: {0:?}")]
        SeqOrUid(S),
        #[error("Invalid items: {0:?}")]
        InvalidItems(I),
    }
}

#[cfg(test)]
mod tests {
    use super::*;

    #[test]
    fn test_conversion_data() {
        let _ = Data::capability(vec![Capability::Imap4Rev1]).unwrap();
        let _ = Data::fetch(1, vec![MessageDataItem::Rfc822Size(123)]).unwrap();
    }

    #[test]
    fn test_conversion_continue_failing() {
        let tests = [
            CommandContinuationRequest::basic(None, ""),
            CommandContinuationRequest::basic(Some(Code::ReadWrite), ""),
        ];

        for test in tests {
            println!("{test:?}");
            assert!(test.is_err());
        }
    }

    #[cfg(feature = "serde")]
    #[test]
    fn test_deserialization_command_continuation_request_basic() {
        let valid_input = r#"{ "text": "Ready for additional command text" }"#;
        let invalid_input = r#"{ "text": "[Ready for additional command text" }"#;

        let request = serde_json::from_str::<CommandContinuationRequestBasic>(valid_input)
            .expect("valid input should deserialize successfully");
        assert_eq!(
            request,
            CommandContinuationRequestBasic {
                code: None,
                text: Text(Cow::Borrowed("Ready for additional command text"))
            }
        );

        let err = serde_json::from_str::<CommandContinuationRequestBasic>(invalid_input)
            .expect_err("invalid input should not deserialize successfully");
        assert_eq!(err.to_string(), r"ambiguity detected");
    }
}<|MERGE_RESOLUTION|>--- conflicted
+++ resolved
@@ -19,13 +19,10 @@
 use crate::core::{IString, NString};
 #[cfg(feature = "ext_metadata")]
 use crate::extensions::metadata::{MetadataCode, MetadataResponse};
-<<<<<<< HEAD
 #[cfg(feature = "ext_namespace")]
 use crate::extensions::namespace::Namespaces;
-=======
 #[cfg(feature = "ext_utf8")]
 use crate::extensions::utf8::Utf8Kind;
->>>>>>> 6b76cfe1
 #[cfg(feature = "ext_condstore_qresync")]
 use crate::sequence::SequenceSet;
 use crate::{
@@ -1109,14 +1106,11 @@
     /// QRESYNC extension (RFC 7162)
     #[cfg(feature = "ext_condstore_qresync")]
     QResync,
-<<<<<<< HEAD
     /// NAMESPACE extension (RFC 2342)
     #[cfg(feature = "ext_namespace")]
     Namespace,
-=======
     #[cfg(feature = "ext_utf8")]
     Utf8(Utf8Kind),
->>>>>>> 6b76cfe1
     /// Other/Unknown
     Other(CapabilityOther<'a>),
 }
@@ -1159,13 +1153,10 @@
             Self::CondStore => write!(f, "CONDSTORE"),
             #[cfg(feature = "ext_condstore_qresync")]
             Self::QResync => write!(f, "QRESYNC"),
-<<<<<<< HEAD
             #[cfg(feature = "ext_namespace")]
             Self::Namespace => write!(f, "NAMESPACE"),
-=======
             #[cfg(feature = "ext_utf8")]
             Self::Utf8(kind) => write!(f, "UTF8={kind}"),
->>>>>>> 6b76cfe1
             Self::Other(other) => write!(f, "{}", other.0),
         }
     }

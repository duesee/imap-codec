--- conflicted
+++ resolved
@@ -1120,9 +1120,7 @@
             Self::Rfc822Size => ctx.write_all(b"RFC822.SIZE"),
             Self::Rfc822Text => ctx.write_all(b"RFC822.TEXT"),
             Self::Uid => ctx.write_all(b"UID"),
-<<<<<<< HEAD
             Self::ModSeq => ctx.write_all(b"MODSEQ"),
-=======
             #[cfg(feature = "ext_binary")]
             MessageDataItemName::Binary {
                 section,
@@ -1156,7 +1154,6 @@
                 join_serializable(section, b".", ctx)?;
                 ctx.write_all(b"]")
             }
->>>>>>> eb4d6d18
         }
     }
 }
@@ -1672,12 +1669,11 @@
                 nstring.encode_ctx(ctx)
             }
             Self::Uid(uid) => write!(ctx, "UID {uid}"),
-<<<<<<< HEAD
             Self::ModSeq(modseq) => {
                 ctx.write_all(b"MODSEQ (")?;
                 modseq.encode_ctx(ctx)?;
                 ctx.write_all(b")")
-=======
+            }
             #[cfg(feature = "ext_binary")]
             Self::Binary { section, value } => {
                 ctx.write_all(b"BINARY[")?;
@@ -1691,7 +1687,6 @@
                 join_serializable(section, b".", ctx)?;
                 ctx.write_all(b"] ")?;
                 size.encode_ctx(ctx)
->>>>>>> eb4d6d18
             }
         }
     }

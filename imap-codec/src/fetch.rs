use std::num::{NonZeroU32};

use abnf_core::streaming::sp;
#[cfg(feature = "ext_binary")]
use imap_types::core::NString8;
use imap_types::{
    core::{AString, Vec1},
    fetch::{MessageDataItem, MessageDataItemName, Part, PartSpecifier, Section},
};
#[cfg(feature = "ext_binary")]
use nom::sequence::preceded;
use nom::{
    branch::alt,
    bytes::streaming::{tag, tag_no_case},
    combinator::{map, opt, value},
    multi::separated_list1,
    sequence::{delimited, tuple},
};

#[cfg(feature = "ext_binary")]
use crate::extensions::binary::{literal8, partial, section_binary};
use crate::{
    body::body,
    core::{astring, nstring, number, nz_number64, nz_number},
    datetime::date_time,
    decode::IMAPResult,
    envelope::envelope,
    flag::flag_fetch,
};

/// ```abnf
/// fetch-att = "ENVELOPE" /
///             "FLAGS" /
///             "INTERNALDATE" /
///             "RFC822" [".HEADER" / ".SIZE" / ".TEXT"] /
///             "BODY" ["STRUCTURE"] /
///             "UID" /
///             "BODY"      section ["<" number "." nz-number ">"] /
///             "BODY.PEEK" section ["<" number "." nz-number ">"] /
///             "BINARY"      section-binary [partial] / ; RFC 3516
///             "BINARY.PEEK" section-binary [partial] / ; RFC 3516
///             "BINARY.SIZE" section-binary             ; RFC 3516
/// ```
pub(crate) fn fetch_att(input: &[u8]) -> IMAPResult<&[u8], MessageDataItemName> {
    alt((
        value(MessageDataItemName::Envelope, tag_no_case(b"ENVELOPE")),
        value(MessageDataItemName::Flags, tag_no_case(b"FLAGS")),
        value(
            MessageDataItemName::InternalDate,
            tag_no_case(b"INTERNALDATE"),
        ),
        value(
            MessageDataItemName::BodyStructure,
            tag_no_case(b"BODYSTRUCTURE"),
        ),
        map(
            tuple((
                tag_no_case(b"BODY.PEEK"),
                section,
                opt(delimited(
                    tag(b"<"),
                    tuple((number, tag(b"."), nz_number)),
                    tag(b">"),
                )),
            )),
            |(_, section, byterange)| MessageDataItemName::BodyExt {
                section,
                partial: byterange.map(|(start, _, end)| (start, end)),
                peek: true,
            },
        ),
        map(
            tuple((
                tag_no_case(b"BODY"),
                section,
                opt(delimited(
                    tag(b"<"),
                    tuple((number, tag(b"."), nz_number)),
                    tag(b">"),
                )),
            )),
            |(_, section, byterange)| MessageDataItemName::BodyExt {
                section,
                partial: byterange.map(|(start, _, end)| (start, end)),
                peek: false,
            },
        ),
        #[cfg(feature = "ext_binary")]
        map(
            tuple((tag_no_case("BINARY.PEEK"), section_binary, opt(partial))),
            |(_, section, partial)| MessageDataItemName::Binary {
                section,
                partial,
                peek: true,
            },
        ),
        #[cfg(feature = "ext_binary")]
        map(
            tuple((tag_no_case("BINARY"), section_binary, opt(partial))),
            |(_, section, partial)| MessageDataItemName::Binary {
                section,
                partial,
                peek: false,
            },
        ),
        #[cfg(feature = "ext_binary")]
        map(
            preceded(tag_no_case("BINARY.SIZE"), section_binary),
            |section| MessageDataItemName::BinarySize { section },
        ),
        value(MessageDataItemName::Body, tag_no_case(b"BODY")),
        value(MessageDataItemName::Uid, tag_no_case(b"UID")),
        value(
            MessageDataItemName::Rfc822Header,
            tag_no_case(b"RFC822.HEADER"),
        ),
        value(MessageDataItemName::Rfc822Size, tag_no_case(b"RFC822.SIZE")),
        value(MessageDataItemName::Rfc822Text, tag_no_case(b"RFC822.TEXT")),
        value(MessageDataItemName::Rfc822, tag_no_case(b"RFC822")),
        value(MessageDataItemName::ModSeq, tag_no_case(b"MODSEQ")),
    ))(input)
}

/// `msg-att = "("
///            (msg-att-dynamic / msg-att-static) *(SP (msg-att-dynamic / msg-att-static))
///            ")"`
pub(crate) fn msg_att(input: &[u8]) -> IMAPResult<&[u8], Vec1<MessageDataItem>> {
    delimited(
        tag(b"("),
        map(
            separated_list1(sp, alt((msg_att_dynamic, msg_att_static))),
            Vec1::unvalidated,
        ),
        tag(b")"),
    )(input)
}

/// `msg-att-dynamic = "FLAGS" SP "(" [flag-fetch *(SP flag-fetch)] ")"`
///
/// Note: MAY change for a message
pub(crate) fn msg_att_dynamic(input: &[u8]) -> IMAPResult<&[u8], MessageDataItem> {
    let mut parser = tuple((
        tag_no_case(b"FLAGS"),
        sp,
        delimited(tag(b"("), opt(separated_list1(sp, flag_fetch)), tag(b")")),
    ));

    let (remaining, (_, _, flags)) = parser(input)?;

    Ok((remaining, MessageDataItem::Flags(flags.unwrap_or_default())))
}

/// ```abnf
/// msg-att-static = "ENVELOPE" SP envelope /
///                  "INTERNALDATE" SP date-time /
///                  "RFC822" [".HEADER" / ".TEXT"] SP nstring /
///                  "RFC822.SIZE" SP number /
///                  "BODY" ["STRUCTURE"] SP body /
///                  "BODY" section ["<" number ">"] SP nstring /
///                  "UID" SP uniqueid /
///                  "BINARY" section-binary SP (nstring / literal8) / ; RFC 3516
///                  "BINARY.SIZE" section-binary SP number            ; RFC 3516
/// ```
///
/// Note: MUST NOT change for a message
pub(crate) fn msg_att_static(input: &[u8]) -> IMAPResult<&[u8], MessageDataItem> {
    alt((
        map(
            tuple((tag_no_case(b"ENVELOPE"), sp, envelope)),
            |(_, _, envelope)| MessageDataItem::Envelope(envelope),
        ),
        map(
            tuple((tag_no_case(b"INTERNALDATE"), sp, date_time)),
            |(_, _, date_time)| MessageDataItem::InternalDate(date_time),
        ),
        map(
            tuple((tag_no_case(b"RFC822.HEADER"), sp, nstring)),
            |(_, _, nstring)| MessageDataItem::Rfc822Header(nstring),
        ),
        map(
            tuple((tag_no_case(b"RFC822.TEXT"), sp, nstring)),
            |(_, _, nstring)| MessageDataItem::Rfc822Text(nstring),
        ),
        map(
            tuple((tag_no_case(b"RFC822.SIZE"), sp, number)),
            |(_, _, num)| MessageDataItem::Rfc822Size(num),
        ),
        map(
            tuple((tag_no_case(b"RFC822"), sp, nstring)),
            |(_, _, nstring)| MessageDataItem::Rfc822(nstring),
        ),
        map(
            tuple((tag_no_case(b"BODYSTRUCTURE"), sp, body(8))),
            |(_, _, body)| MessageDataItem::BodyStructure(body),
        ),
        map(
            tuple((tag_no_case(b"BODY"), sp, body(8))),
            |(_, _, body)| MessageDataItem::Body(body),
        ),
        map(
            tuple((
                tag_no_case(b"BODY"),
                section,
                opt(delimited(tag(b"<"), number, tag(b">"))),
                sp,
                nstring,
            )),
            |(_, section, origin, _, data)| MessageDataItem::BodyExt {
                section,
                origin,
                data,
            },
        ),
        map(tuple((tag_no_case(b"UID"), sp, uniqueid)), |(_, _, uid)| {
            MessageDataItem::Uid(uid)
        }),
<<<<<<< HEAD
        map(tuple((tag_no_case(b"MODSEQ "), delimited(tag("("), nz_number64, tag(")")))), |(_, modseq)| {
            MessageDataItem::ModSeq(modseq)
        }),
=======
        #[cfg(feature = "ext_binary")]
        map(
            tuple((
                tag_no_case(b"BINARY"),
                section_binary,
                sp,
                alt((
                    map(nstring, NString8::NString),
                    map(literal8, NString8::Literal8),
                )),
            )),
            |(_, section, _, value)| MessageDataItem::Binary { section, value },
        ),
        #[cfg(feature = "ext_binary")]
        map(
            tuple((tag_no_case(b"BINARY.SIZE"), section_binary, sp, number)),
            |(_, section, _, size)| MessageDataItem::BinarySize { section, size },
        ),
>>>>>>> eb4d6d18
    ))(input)
}

#[inline]
/// `uniqueid = nz-number`
///
/// Note: Strictly ascending
pub(crate) fn uniqueid(input: &[u8]) -> IMAPResult<&[u8], NonZeroU32> {
    nz_number(input)
}

/// `section = "[" [section-spec] "]"`
pub(crate) fn section(input: &[u8]) -> IMAPResult<&[u8], Option<Section>> {
    delimited(tag(b"["), opt(section_spec), tag(b"]"))(input)
}

/// `section-spec = section-msgtext / (section-part ["." section-text])`
pub(crate) fn section_spec(input: &[u8]) -> IMAPResult<&[u8], Section> {
    alt((
        map(section_msgtext, |part_specifier| match part_specifier {
            PartSpecifier::PartNumber(_) => unreachable!(),
            PartSpecifier::Header => Section::Header(None),
            PartSpecifier::HeaderFields(fields) => Section::HeaderFields(None, fields),
            PartSpecifier::HeaderFieldsNot(fields) => Section::HeaderFieldsNot(None, fields),
            PartSpecifier::Text => Section::Text(None),
            PartSpecifier::Mime => unreachable!(),
        }),
        map(
            tuple((section_part, opt(tuple((tag(b"."), section_text))))),
            |(part_number, maybe_part_specifier)| {
                if let Some((_, part_specifier)) = maybe_part_specifier {
                    match part_specifier {
                        PartSpecifier::PartNumber(_) => unreachable!(),
                        PartSpecifier::Header => Section::Header(Some(Part(part_number))),
                        PartSpecifier::HeaderFields(fields) => {
                            Section::HeaderFields(Some(Part(part_number)), fields)
                        }
                        PartSpecifier::HeaderFieldsNot(fields) => {
                            Section::HeaderFieldsNot(Some(Part(part_number)), fields)
                        }
                        PartSpecifier::Text => Section::Text(Some(Part(part_number))),
                        PartSpecifier::Mime => Section::Mime(Part(part_number)),
                    }
                } else {
                    Section::Part(Part(part_number))
                }
            },
        ),
    ))(input)
}

/// `section-msgtext = "HEADER" / "HEADER.FIELDS" [".NOT"] SP header-list / "TEXT"`
///
/// Top-level or MESSAGE/RFC822 part
pub(crate) fn section_msgtext(input: &[u8]) -> IMAPResult<&[u8], PartSpecifier> {
    alt((
        map(
            tuple((tag_no_case(b"HEADER.FIELDS.NOT"), sp, header_list)),
            |(_, _, header_list)| PartSpecifier::HeaderFieldsNot(header_list),
        ),
        map(
            tuple((tag_no_case(b"HEADER.FIELDS"), sp, header_list)),
            |(_, _, header_list)| PartSpecifier::HeaderFields(header_list),
        ),
        value(PartSpecifier::Header, tag_no_case(b"HEADER")),
        value(PartSpecifier::Text, tag_no_case(b"TEXT")),
    ))(input)
}

#[inline]
/// `section-part = nz-number *("." nz-number)`
///
/// Body part nesting
pub(crate) fn section_part(input: &[u8]) -> IMAPResult<&[u8], Vec1<NonZeroU32>> {
    map(separated_list1(tag(b"."), nz_number), Vec1::unvalidated)(input)
}

/// `section-text = section-msgtext / "MIME"`
///
/// Text other than actual body part (headers, etc.)
pub(crate) fn section_text(input: &[u8]) -> IMAPResult<&[u8], PartSpecifier> {
    alt((
        section_msgtext,
        value(PartSpecifier::Mime, tag_no_case(b"MIME")),
    ))(input)
}

/// `header-list = "(" header-fld-name *(SP header-fld-name) ")"`
pub(crate) fn header_list(input: &[u8]) -> IMAPResult<&[u8], Vec1<AString>> {
    map(
        delimited(tag(b"("), separated_list1(sp, header_fld_name), tag(b")")),
        Vec1::unvalidated,
    )(input)
}

#[inline]
/// `header-fld-name = astring`
pub(crate) fn header_fld_name(input: &[u8]) -> IMAPResult<&[u8], AString> {
    astring(input)
}

#[cfg(test)]
mod tests {
    use imap_types::{
        body::{BasicFields, Body, BodyStructure, SpecificFields},
        core::{IString, NString},
        datetime::DateTime,
        envelope::Envelope,
    };

    use super::*;
    use crate::testing::known_answer_test_encode;

    #[test]
    fn test_encode_message_data_item_name() {
        let tests = [
            (MessageDataItemName::Body, b"BODY".as_ref()),
            (
                MessageDataItemName::BodyExt {
                    section: None,
                    partial: None,
                    peek: false,
                },
                b"BODY[]",
            ),
            (MessageDataItemName::BodyStructure, b"BODYSTRUCTURE"),
            (MessageDataItemName::Envelope, b"ENVELOPE"),
            (MessageDataItemName::Flags, b"FLAGS"),
            (MessageDataItemName::InternalDate, b"INTERNALDATE"),
            (MessageDataItemName::Rfc822, b"RFC822"),
            (MessageDataItemName::Rfc822Header, b"RFC822.HEADER"),
            (MessageDataItemName::Rfc822Size, b"RFC822.SIZE"),
            (MessageDataItemName::Rfc822Text, b"RFC822.TEXT"),
            (MessageDataItemName::Uid, b"UID"),
        ];

        for test in tests {
            known_answer_test_encode(test);
        }
    }

    #[test]
    fn test_encode_message_data_item() {
        let tests = [
            (
                MessageDataItem::Body(BodyStructure::Single {
                    body: Body {
                        basic: BasicFields {
                            parameter_list: vec![],
                            id: NString(None),
                            description: NString(None),
                            content_transfer_encoding: IString::try_from("base64").unwrap(),
                            size: 42,
                        },
                        specific: SpecificFields::Text {
                            subtype: IString::try_from("foo").unwrap(),
                            number_of_lines: 1337,
                        },
                    },
                    extension_data: None,
                }),
                b"BODY (\"TEXT\" \"foo\" NIL NIL NIL \"base64\" 42 1337)".as_ref(),
            ),
            (
                MessageDataItem::BodyExt {
                    section: None,
                    origin: None,
                    data: NString(None),
                },
                b"BODY[] NIL",
            ),
            (
                MessageDataItem::BodyExt {
                    section: None,
                    origin: Some(123),
                    data: NString(None),
                },
                b"BODY[]<123> NIL",
            ),
            (
                MessageDataItem::BodyStructure(BodyStructure::Single {
                    body: Body {
                        basic: BasicFields {
                            parameter_list: vec![],
                            id: NString(None),
                            description: NString(None),
                            content_transfer_encoding: IString::try_from("base64").unwrap(),
                            size: 213,
                        },
                        specific: SpecificFields::Text {
                            subtype: IString::try_from("").unwrap(),
                            number_of_lines: 224,
                        },
                    },
                    extension_data: None,
                }),
                b"BODYSTRUCTURE (\"TEXT\" \"\" NIL NIL NIL \"base64\" 213 224)",
            ),
            (
                MessageDataItem::Envelope(Envelope {
                    date: NString(None),
                    subject: NString(None),
                    from: vec![],
                    sender: vec![],
                    reply_to: vec![],
                    to: vec![],
                    cc: vec![],
                    bcc: vec![],
                    in_reply_to: NString(None),
                    message_id: NString(None),
                }),
                b"ENVELOPE (NIL NIL NIL NIL NIL NIL NIL NIL NIL NIL)",
            ),
            (MessageDataItem::Flags(vec![]), b"FLAGS ()"),
            (
                MessageDataItem::InternalDate(
                    DateTime::try_from(
                        chrono::DateTime::parse_from_rfc2822("Tue, 1 Jul 2003 10:52:37 +0200")
                            .unwrap(),
                    )
                    .unwrap(),
                ),
                b"INTERNALDATE \"01-Jul-2003 10:52:37 +0200\"",
            ),
            (MessageDataItem::Rfc822(NString(None)), b"RFC822 NIL"),
            (
                MessageDataItem::Rfc822Header(NString(None)),
                b"RFC822.HEADER NIL",
            ),
            (MessageDataItem::Rfc822Size(3456), b"RFC822.SIZE 3456"),
            (
                MessageDataItem::Rfc822Text(NString(None)),
                b"RFC822.TEXT NIL",
            ),
            (
                MessageDataItem::Uid(NonZeroU32::try_from(u32::MAX).unwrap()),
                b"UID 4294967295",
            ),
        ];

        for test in tests {
            known_answer_test_encode(test);
        }
    }

    #[test]
    fn test_encode_section() {
        let tests = [
            (
                Section::Part(Part(Vec1::from(NonZeroU32::try_from(1).unwrap()))),
                b"1".as_ref(),
            ),
            (Section::Header(None), b"HEADER"),
            (
                Section::Header(Some(Part(Vec1::from(NonZeroU32::try_from(1).unwrap())))),
                b"1.HEADER",
            ),
            (
                Section::HeaderFields(None, Vec1::from(AString::try_from("").unwrap())),
                b"HEADER.FIELDS (\"\")",
            ),
            (
                Section::HeaderFields(
                    Some(Part(Vec1::from(NonZeroU32::try_from(1).unwrap()))),
                    Vec1::from(AString::try_from("").unwrap()),
                ),
                b"1.HEADER.FIELDS (\"\")",
            ),
            (
                Section::HeaderFieldsNot(None, Vec1::from(AString::try_from("").unwrap())),
                b"HEADER.FIELDS.NOT (\"\")",
            ),
            (
                Section::HeaderFieldsNot(
                    Some(Part(Vec1::from(NonZeroU32::try_from(1).unwrap()))),
                    Vec1::from(AString::try_from("").unwrap()),
                ),
                b"1.HEADER.FIELDS.NOT (\"\")",
            ),
            (Section::Text(None), b"TEXT"),
            (
                Section::Text(Some(Part(Vec1::from(NonZeroU32::try_from(1).unwrap())))),
                b"1.TEXT",
            ),
            (
                Section::Mime(Part(Vec1::from(NonZeroU32::try_from(1).unwrap()))),
                b"1.MIME",
            ),
        ];

        for test in tests {
            known_answer_test_encode(test)
        }
    }
}<|MERGE_RESOLUTION|>--- conflicted
+++ resolved
@@ -214,11 +214,9 @@
         map(tuple((tag_no_case(b"UID"), sp, uniqueid)), |(_, _, uid)| {
             MessageDataItem::Uid(uid)
         }),
-<<<<<<< HEAD
         map(tuple((tag_no_case(b"MODSEQ "), delimited(tag("("), nz_number64, tag(")")))), |(_, modseq)| {
             MessageDataItem::ModSeq(modseq)
         }),
-=======
         #[cfg(feature = "ext_binary")]
         map(
             tuple((
@@ -237,7 +235,6 @@
             tuple((tag_no_case(b"BINARY.SIZE"), section_binary, sp, number)),
             |(_, section, _, size)| MessageDataItem::BinarySize { section, size },
         ),
->>>>>>> eb4d6d18
     ))(input)
 }
 

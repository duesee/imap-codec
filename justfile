export RUSTFLAGS := "-D warnings"
export RUSTDOCFLAGS := "-D warnings"

msrv := `sed -rn 's|^rust-version = \"(.*)\"$|\1|p' Cargo.toml`

[private]
default:
    just -l --unsorted

###########
### RUN ###
###########

# Run (local) CI
ci: (ci_impl ""           ""               ) \
    (ci_impl ""           " --all-features") \
    (ci_impl " --release" ""               ) \
    (ci_impl " --release" " --all-features")

[private]
ci_impl mode features: (check_impl mode features) (test_impl mode features)

# Check syntax, formatting, clippy, deny, semver, ...
check: (check_impl ""           ""               ) \
       (check_impl ""           " --all-features") \
       (check_impl " --release" ""               ) \
       (check_impl " --release" " --all-features")

[private]
check_impl mode features: (cargo_check mode features) \
                          (cargo_hack mode) \
                          cargo_fmt \
                          (cargo_clippy mode features) \
                          cargo_deny \
                          cargo_semver

[private]
cargo_check mode features:
    cargo check --workspace --all-targets --exclude imap-codec-bench{{ mode }}{{ features }}
    cargo doc --no-deps --document-private-items --keep-going{{ mode }}{{ features }}

[private]
cargo_hack mode: install_cargo_hack
    cargo hack check --workspace --all-targets --exclude imap-codec-bench{{ mode }}
    cargo hack check -p imap-codec \
        --no-dev-deps \
        --exclude-features default \
        --feature-powerset \
        --group-features \
        arbitrary,\
        arbitrary_simplified,\
        serde,\
        tag_generator \
        --group-features \
        starttls,\
        ext_condstore_qresync,\
        ext_login_referrals,\
        ext_mailbox_referrals,\
        ext_id,\
        ext_metadata,\
<<<<<<< HEAD
        ext_namespace \
=======
        ext_utf8 \
>>>>>>> 6b76cfe1
        --group-features \
        quirk_crlf_relaxed,\
        quirk_id_empty_to_nil,\
        quirk_missing_text,\
        quirk_rectify_numbers,\
        quirk_excessive_space_quota_resource,\
        quirk_trailing_space_capability,\
        quirk_trailing_space_id,\
        quirk_trailing_space_search,\
        quirk_trailing_space_status,\
        quirk_spaces_between_addresses,\
        quirk_empty_continue_req,\
        quirk_body_fld_enc_nil_to_empty\
        {{ mode }}
    cargo hack check -p imap-types \
        --no-dev-deps \
        --feature-powerset \
        --group-features \
        arbitrary,\
        arbitrary_simplified,\
        serde,\
        tag_generator \
        --group-features \
        starttls,\
        ext_condstore_qresync,\
        ext_login_referrals,\
        ext_mailbox_referrals,\
        ext_id,\
        ext_metadata,\
<<<<<<< HEAD
        ext_namespace\
=======
        ext_utf8\
>>>>>>> 6b76cfe1
        {{ mode }}
	
[private]
cargo_fmt: install_rust_nightly install_rust_nightly_fmt
    cargo +nightly fmt --check

[private]
cargo_clippy features mode: install_cargo_clippy
    cargo clippy --workspace --all-targets --exclude imap-codec-bench{{ features }}{{ mode }}

[private]
cargo_deny: install_cargo_deny
    cargo deny check

[private]
cargo_semver: install_cargo_semver_checks
    cargo semver-checks check-release --only-explicit-features -p imap-codec
    cargo semver-checks check-release --only-explicit-features -p imap-types

# Test multiple configurations
test: (test_impl ""           ""               ) \
      (test_impl ""           " --all-features") \
      (test_impl " --release" ""               ) \
      (test_impl " --release" " --all-features")

[private]
test_impl mode features: (cargo_test mode features)

[private]
cargo_test features mode:
    cargo test \
    --workspace \
    --exclude imap-types-fuzz \
    --exclude imap-codec-fuzz \
    --all-targets \
    --exclude imap-codec-bench\
    {{ features }}\
    {{ mode }}

# Audit advisories, bans, licenses, and sources
audit: cargo_deny

bench_check:
    cargo check -p imap-codec-bench --all-features --all-targets

# Benchmark
bench:
    cargo bench -p imap-codec-bench --all-features

# Benchmark against main
bench_against_main:
    rm -rf target/bench_tmp
    mkdir -p target/bench_tmp
    git clone --depth 1 https://github.com/duesee/imap-codec target/bench_tmp
    cd target/bench_tmp; cargo bench -p imap-codec-bench
    rm -rf target/criterion
    cp -r target/bench_tmp/target/criterion target/criterion
    cargo bench -p imap-codec-bench
    rm -rf target/bench_tmp

# Measure test coverage
coverage: install_rust_llvm_tools_preview install_cargo_grcov
    # Old build artifacts seem to be able to mess up coverage data (see #508),
    # removing everything in `target/coverage` seems to be the easiest fix for this.
    rm -rf target/coverage/*
    # Run instrumented tests to generate coverage information
    RUSTFLAGS="-Cinstrument-coverage" LLVM_PROFILE_FILE="$PWD/target/coverage/coverage-%m-%p.profraw" CARGO_TARGET_DIR="$PWD/target/coverage" cargo test -p imap-codec -p imap-types --all-features
    # Generate coverage reports
    # - LCOV info report for coveralls.io
    # - HTML report for local use
    grcov target/coverage \
        --source-dir . \
        --binary-path target/coverage/debug \
        --branch \
        --keep-only '{imap-codec/src/**,imap-types/src/**}' \
        --llvm \
        --output-types "html,lcov" \
        --output-path target/coverage/
    mv target/coverage/lcov target/coverage/coverage.lcov
    # Remove profiling information and build artifacts to prevent wasting disk space
    rm target/coverage/*.profraw
    rm -rf target/coverage/debug

# Fuzz all targets
[linux]
fuzz runs="25000": install_cargo_fuzz
    #!/usr/bin/env bash
    set -euo pipefail
    cd imap-codec
    for fuzz_target in $(cargo +nightly fuzz list)
    do
        echo "# Fuzzing ${fuzz_target}";
        cargo +nightly fuzz run --features=ext,arbitrary_simplified ${fuzz_target} -- -dict=fuzz/terminals.dict -max_len=256 -only_ascii=1 -runs={{ runs }};
    done



# Check MSRV
check_msrv: install_rust_msrv
    cargo '+{{ msrv }}' check --locked \
      --workspace --exclude imap-codec-bench \
      --all-targets --all-features 
    cargo '+{{ msrv }}' test --locked \
      --workspace --exclude imap-codec-bench --exclude imap-codec-fuzz --exclude imap-types-fuzz \
      --all-targets --all-features

# Check minimal dependency versions
check_minimal_dependency_versions: install_rust_nightly
    cargo +nightly update -Z minimal-versions
    cargo check \
      --workspace --exclude imap-codec-bench \
      --all-targets --all-features 
    cargo test \
      --workspace --exclude imap-codec-bench --exclude imap-codec-fuzz --exclude imap-types-fuzz \
      --all-targets --all-features
    cargo update

###############
### INSTALL ###
###############

# Install required tooling (ahead of time)
install: install_rust_msrv \
         install_rust_nightly \
         install_rust_nightly_fmt \
         install_rust_llvm_tools_preview \
         install_cargo_clippy \
         install_cargo_deny \
         install_cargo_fuzz \
         install_cargo_grcov \
         install_cargo_hack \
         install_cargo_semver_checks

[private]
install_rust_msrv:
    rustup toolchain install '{{ msrv }}' --profile minimal

[private]
install_rust_nightly:
    rustup toolchain install nightly --profile minimal

[private]
install_rust_nightly_fmt:
    rustup component add --toolchain nightly rustfmt

[private]
install_rust_llvm_tools_preview:
    rustup component add llvm-tools-preview

[private]
install_cargo_clippy:
    rustup component add clippy

[private]
install_cargo_deny:
    cargo install --locked cargo-deny
 
[private]
install_cargo_fuzz: install_rust_nightly
    cargo install cargo-fuzz

[private]
install_cargo_grcov:
    cargo install grcov

[private]
install_cargo_hack:
    cargo install --locked cargo-hack

[private]
install_cargo_semver_checks:
    cargo install --locked cargo-semver-checks<|MERGE_RESOLUTION|>--- conflicted
+++ resolved
@@ -58,11 +58,8 @@
         ext_mailbox_referrals,\
         ext_id,\
         ext_metadata,\
-<<<<<<< HEAD
         ext_namespace \
-=======
         ext_utf8 \
->>>>>>> 6b76cfe1
         --group-features \
         quirk_crlf_relaxed,\
         quirk_id_empty_to_nil,\
@@ -92,11 +89,8 @@
         ext_mailbox_referrals,\
         ext_id,\
         ext_metadata,\
-<<<<<<< HEAD
         ext_namespace\
-=======
         ext_utf8\
->>>>>>> 6b76cfe1
         {{ mode }}
 	
 [private]
